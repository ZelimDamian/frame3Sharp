﻿using System;
using System.Collections.Generic;
using UnityEngine;
using g3;

namespace f3
{
    public class CustomAlphaMultiply : MonoBehaviour
    {
        public virtual void SetAlphaMultiply(float fT) { }
    }


    public enum RenderStage
    {
        OpaqueObjects,
        TransparentObjects
    }



    public static class UnityExtensions
    {
        public static void SetName(this GameObject go, string name) {
            go.name = name;
        }
        public static string GetName(this GameObject go) {
            return go.name;
        }

        public static void SetLayer(this GameObject go, int layer, bool bSetOnChildren = false) {
            go.layer = layer;
            if (bSetOnChildren) {
                for (int k = 0; k < go.transform.childCount; ++k)
                    go.transform.GetChild(k).gameObject.SetLayer(layer, true);
            }
        }
        public static int GetLayer(this GameObject go) {
            return go.layer;
        }

        public static bool HasChildren(this GameObject go) {
            return go.transform.childCount > 0;
        }
        public static IEnumerable<GameObject> Children(this GameObject go) {
            for (int k = 0; k < go.transform.childCount; ++k)
                yield return go.transform.GetChild(k).gameObject;
        }

        public static void AddChild(this GameObject go, GameObject child, bool bKeepWorldPosition)
        {
            child.transform.SetParent(go.transform, bKeepWorldPosition);
        }
        public static void RemoveChild(this GameObject go, GameObject child, bool bKeepWorldPosition = true)
        {
            child.transform.SetParent(null, bKeepWorldPosition);
        }
        public static void RemoveFromParent(this GameObject go, bool bKeepWorldPosition = true)
        {
            go.transform.SetParent(null, bKeepWorldPosition);
        }

        public static GameObject FindChildByName(this GameObject go, string sName, bool bRecurse)
        {
            foreach (GameObject childGO in go.Children()) {
                if (childGO.name == sName)
                    return childGO;
                if ( bRecurse && childGO.HasChildren() ) {
                    GameObject found = childGO.FindChildByName(sName, bRecurse);
                    if (found != null)
                        return found;
                }
            }
            return null;
        }

        public static bool IsSameOrChild(this GameObject go, GameObject testGO)
        {
            if (go == testGO)
                return true;
            foreach ( GameObject childGO in go.Children() ) { 
                if (childGO.IsSameOrChild(testGO))
                    return true;
            }
            return false;
        }


        public static Mesh GetMesh(this GameObject go)
        {
            var filter = go.GetComponent<MeshFilter>();
            return (filter != null) ? filter.mesh : null;
        }
        public static Mesh GetSharedMesh(this GameObject go)
        {
            var filter = go.GetComponent<MeshFilter>();
            return (filter != null) ? filter.sharedMesh: null;
        }
        public static void SetMesh(this GameObject go, Mesh m, bool bUpdateCollider = false) {
            go.GetComponent<MeshFilter>().mesh = m;
            if ( bUpdateCollider ) {
                MeshCollider c = go.GetComponent<MeshCollider>();
                if (c != null)
                    c.sharedMesh = go.GetComponent<MeshFilter>().sharedMesh;
            }
        }
        public static void SetSharedMesh(this GameObject go, Mesh m, bool bUpdateCollider = false) {
            go.GetComponent<MeshFilter>().sharedMesh = m;
            if ( bUpdateCollider ) {
                MeshCollider c = go.GetComponent<MeshCollider>();
                if (c != null)
                    c.sharedMesh = go.GetComponent<MeshFilter>().sharedMesh;
            }
        }

        public static void SetMaterial(this GameObject go, fMaterial mat, bool bShared = false) {
            if ( bShared )
                go.GetComponent<Renderer>().sharedMaterial = mat;
            else
                go.GetComponent<Renderer>().material = mat;
        }
        public static fMaterial GetMaterial(this GameObject go) {
            Renderer r = go.GetComponent<Renderer>();
            return (r != null) ? new fMaterial(r.material) : null;
        }

        public static void SetColor(this GameObject go, Colorf color)
        {
            Renderer r = go.GetComponent<Renderer>();
            if (r != null)
                r.material.SetColor(color);
        }
        public static Colorf GetColor(this GameObject go)
        {
            Renderer r = go.GetComponent<Renderer>();
            if (r != null)
                return r.material.color;
            return Colorf.White;
        }

        // [RMS] assumes all shaders have parameter _AlphaScale available (!)
        public static void SetAlphaMultiply(this GameObject go, float fScale)
        {
            // [RMS] assume if we have custom handling we shouldn't do default handling?
            CustomAlphaMultiply c = go.GetComponent<CustomAlphaMultiply>();
            if (c != null) {
                c.SetAlphaMultiply(fScale);
            } else {
                Renderer r = go.GetComponent<Renderer>();
                if (r != null) {
                    r.material.SetFloat("_AlphaScale", fScale);
                }
            }
        }


        public static void Destroy(this GameObject go)
        {
            if (go != null) {
                GameObject.Destroy(go);
            }
        }


        public static void Hide(this GameObject go)
        {
            if (go.activeSelf == true)
                go.SetActive(false);
        }
        public static void Show(this GameObject go)
        {
            if (go.activeSelf == false)
                go.SetActive(true);
        }
        public static void SetVisible(this GameObject go, bool bVisible)
        {
            if (bVisible) Show(go); else Hide(go);
        }
        public static bool IsVisible(this GameObject go)
        {
<<<<<<< HEAD
            return (go != null && go.activeSelf == true);
=======
            return (go.activeSelf == true && go.activeInHierarchy);
>>>>>>> 156c5391
        }


        public static void EnableCollider(this GameObject go, bool bEnable = true)
        {
            MeshCollider c = go.GetComponent<MeshCollider>();
            if (c != null) {
                if (go.activeSelf == false) {
                    go.SetActive(true);
                    c.enabled = bEnable;
                    go.SetActive(false);
                } else {
                    c.enabled = bEnable;
                }
            }
        }
        public static void DisableCollider(this GameObject go) {
            go.EnableCollider(false);
        }


        public static Vector3f GetLocalScale(this GameObject go)
        {
            return go.transform.localScale;
        }
        public static void SetLocalScale(this GameObject go, Vector3f scale)
        {
            go.transform.localScale = scale;
        }

        public static Vector3f GetLocalPosition(this GameObject go)
        {
            return go.transform.localPosition;
        }
        public static void SetLocalPosition(this GameObject go, Vector3f position)
        {
            go.transform.localPosition = position;
        }




        /*
         * Camera extensions
         */


        public static void SetName(this Camera cam, string name) {
            cam.name = name;
        }
        public static string GetName(this Camera cam) {
            return cam.name;
        }



        /*
         * Material extensions
         */


        public static void SetName(this Material mat, string name) {
            mat.name = name;
        }
        public static string GetName(this Material mat) {
            return mat.name;
        }

        public static void SetColor(this Material mat, Colorf color)
        {
            mat.color = color;
        }
        public static Colorf GetColor(this Material mat)
        {
            return new Colorf(mat.color);
        }

        public static void SetRenderStage(this Material mat, RenderStage eStage)
        {
            if (eStage == RenderStage.OpaqueObjects)
                mat.renderQueue = (int)UnityEngine.Rendering.RenderQueue.Geometry;
            else
                mat.renderQueue = (int)UnityEngine.Rendering.RenderQueue.Transparent;
        }


    }

}<|MERGE_RESOLUTION|>--- conflicted
+++ resolved
@@ -178,11 +178,7 @@
         }
         public static bool IsVisible(this GameObject go)
         {
-<<<<<<< HEAD
-            return (go != null && go.activeSelf == true);
-=======
-            return (go.activeSelf == true && go.activeInHierarchy);
->>>>>>> 156c5391
+            return (go != null && go.activeSelf == true && go.activeInHierarchy);
         }
 
 
