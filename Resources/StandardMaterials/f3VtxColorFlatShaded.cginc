// Upgrade NOTE: replaced 'UNITY_INSTANCE_ID' with 'UNITY_VERTEX_INPUT_INSTANCE_ID'

#ifndef f3VtxColorFlatShaded_INCLUDED
#define f3VtxColorFlatShaded_INCLUDED


// [RMS] below from UnityStandardInput.cginc


//
// [RMS] define new input vtx structure that has color value
// 
struct VertexInput_f3VC
{
	float4 vertex	: POSITION;
	fixed4 color    : COLOR;			// [RMS] added this
	half3 normal	: NORMAL;
	float2 uv0		: TEXCOORD0;
	float2 uv1		: TEXCOORD1;
#if defined(DYNAMICLIGHTMAP_ON) || defined(UNITY_PASS_META)
	float2 uv2		: TEXCOORD2;
#endif
#ifdef _TANGENT_TO_WORLD
	float4 tangent	: TANGENT;
#endif
	UNITY_VERTEX_INPUT_INSTANCE_ID
};


//
// [RMS] have to define new version of this function because we have a new structure name
//
float4 TexCoords_f3VC(VertexInput_f3VC v)
{
	float4 texcoord;
	texcoord.xy = TRANSFORM_TEX(v.uv0, _MainTex); // Always source from uv0
	texcoord.zw = TRANSFORM_TEX(((_UVSec == 0) ? v.uv0 : v.uv1), _DetailAlbedoMap);
	return texcoord;
}	



// [RMS] below from UnityStandardCore.cginc





// [RMS] have to duplicate this function because of input struct name
inline float4 VertexGIForward_f3VC(VertexInput_f3VC v, float3 posWorld, half3 normalWorld)
{
    float4 ambientOrLightmapUV = 0;
    // Static lightmaps
    #ifdef LIGHTMAP_ON
        ambientOrLightmapUV.xy = v.uv1.xy * unity_LightmapST.xy + unity_LightmapST.zw;
        ambientOrLightmapUV.zw = 0;
    // Sample light probe for Dynamic objects only (no static or dynamic lightmaps)
    #elif UNITY_SHOULD_SAMPLE_SH
        #ifdef VERTEXLIGHT_ON
            // Approximated illumination from non-important point lights
            ambientOrLightmapUV.rgb = Shade4PointLights (
                unity_4LightPosX0, unity_4LightPosY0, unity_4LightPosZ0,
                unity_LightColor[0].rgb, unity_LightColor[1].rgb, unity_LightColor[2].rgb, unity_LightColor[3].rgb,
                unity_4LightAtten0, posWorld, normalWorld);
        #endif

        ambientOrLightmapUV.rgb = ShadeSHPerVertex (normalWorld, ambientOrLightmapUV.rgb);
    #endif

    #ifdef DYNAMICLIGHTMAP_ON
        ambientOrLightmapUV.zw = v.uv2.xy * unity_DynamicLightmapST.xy + unity_DynamicLightmapST.zw;
    #endif

    return ambientOrLightmapUV;
}




// ------------------------------------------------------------------
//  Base forward pass (directional light, emission, lightmaps, ...)


//
// [RMS] added color field
//
struct VertexOutputForwardBase_f3VC
{
	UNITY_POSITION(pos);
	float4 tex							: TEXCOORD0;
	half3 eyeVec 						: TEXCOORD1;
	float4 tangentToWorldAndPackedData[3]    : TEXCOORD2;    // [3x3:tangentToWorld | 1x3:viewDirForParallax or worldPos]
<<<<<<< HEAD
	float4 ambientOrLightmapUV			: TEXCOORD5;	// SH or Lightmap UV
=======
	half4 ambientOrLightmapUV			: TEXCOORD5;	// SH or Lightmap UV
>>>>>>> 156c5391
	UNITY_SHADOW_COORDS(6)
	UNITY_FOG_COORDS(7)

	fixed4 color                        : COLOR;		// [RMS] added this for vtx color
	float3 mynormal                     : NORMAL;

	// next ones would not fit into SM2.0 limits, but they are always for SM3.0+
	#if UNITY_REQUIRE_FRAG_WORLDPOS && !UNITY_PACK_WORLDPOS_WITH_TANGENT
	float3 posWorld                 : TEXCOORD8;
	#endif

	UNITY_VERTEX_INPUT_INSTANCE_ID
	UNITY_VERTEX_OUTPUT_STEREO
};



// [RMS] added one line for color
VertexOutputForwardBase_f3VC vertForwardBase_f3VC (VertexInput_f3VC v)
{
	UNITY_SETUP_INSTANCE_ID(v);
	VertexOutputForwardBase_f3VC o;
	UNITY_INITIALIZE_OUTPUT(VertexOutputForwardBase_f3VC, o);
	UNITY_TRANSFER_INSTANCE_ID(v, o);
	UNITY_INITIALIZE_VERTEX_OUTPUT_STEREO(o);

	float4 posWorld = mul(unity_ObjectToWorld, v.vertex);
	#if UNITY_REQUIRE_FRAG_WORLDPOS
	#if UNITY_PACK_WORLDPOS_WITH_TANGENT
		o.tangentToWorldAndPackedData[0].w = posWorld.x;
		o.tangentToWorldAndPackedData[1].w = posWorld.y;
		o.tangentToWorldAndPackedData[2].w = posWorld.z;
	#else
		o.posWorld = posWorld.xyz;
	#endif
	#endif
	o.pos = UnityObjectToClipPos(v.vertex);
		
	o.tex = TexCoords_f3VC(v);
	o.eyeVec = NormalizePerVertexNormal(posWorld.xyz - _WorldSpaceCameraPos);
	float3 normalWorld = UnityObjectToWorldNormal(v.normal);
	#ifdef _TANGENT_TO_WORLD
		float4 tangentWorld = float4(UnityObjectToWorldDir(v.tangent.xyz), v.tangent.w);

		float3x3 tangentToWorld = CreateTangentToWorldPerVertex(normalWorld, tangentWorld.xyz, tangentWorld.w);
		o.tangentToWorldAndPackedData[0].xyz = tangentToWorld[0];
		o.tangentToWorldAndPackedData[1].xyz = tangentToWorld[1];
		o.tangentToWorldAndPackedData[2].xyz = tangentToWorld[2];
	#else
		o.tangentToWorldAndPackedData[0].xyz = 0;
		o.tangentToWorldAndPackedData[1].xyz = 0;
		o.tangentToWorldAndPackedData[2].xyz = normalWorld;
	#endif
	o.mynormal = normalWorld;

	//We need this for shadow receving
	UNITY_TRANSFER_SHADOW(o, v.uv1);

	o.ambientOrLightmapUV = VertexGIForward_f3VC(v, posWorld, normalWorld);
	
	#ifdef _PARALLAXMAP
		TANGENT_SPACE_ROTATION;
		half3 viewDirForParallax = mul (rotation, ObjSpaceViewDir(v.vertex));
		o.tangentToWorldAndPackedData[0].w = viewDirForParallax.x;
		o.tangentToWorldAndPackedData[1].w = viewDirForParallax.y;
		o.tangentToWorldAndPackedData[2].w = viewDirForParallax.z;
	#endif

	// [RMS] this is the only line we added!
	o.color = v.color;

	UNITY_TRANSFER_FOG(o,o.pos);
	return o;
}


// [RMS] added multiply by color & alpha
float4 fragForwardBaseInternal_f3VC (VertexOutputForwardBase_f3VC i)
{
	FRAGMENT_SETUP(s);
	//s.normalWorld = i.mynormal;

	UNITY_SETUP_INSTANCE_ID(i);
	UNITY_SETUP_STEREO_EYE_INDEX_POST_VERTEX(i);

	UnityLight mainLight = MainLight ();
	UNITY_LIGHT_ATTENUATION(atten, i, s.posWorld);

	half occlusion = Occlusion(i.tex.xy);
	UnityGI gi = FragmentGI (s, occlusion, i.ambientOrLightmapUV, atten, mainLight);

	float4 c = UNITY_BRDF_PBS (s.diffColor, s.specColor, s.oneMinusReflectivity, s.smoothness, s.normalWorld, -s.eyeVec, gi.light, gi.indirect);
	c.rgb += Emission(i.tex.xy);

	c *= i.color;			// [RMS] multiply by our input color

	UNITY_APPLY_FOG(i.fogCoord, c.rgb);
	//	return OutputForward (c, s.alpha);
	return OutputForward (c, s.alpha * i.color.a);		// [RMS] multiply by input alpha (necessary?)
}

float4 fragForwardBase_f3VC (VertexOutputForwardBase_f3VC i) : SV_Target	// backward compatibility (this used to be the fragment entry function)
{
	return fragForwardBaseInternal_f3VC(i);
}







// ------------------------------------------------------------------
//  Deferred pass

// [RMS] added color member
struct VertexOutputDeferred_f3VC
{
	UNITY_POSITION(pos);
	fixed4 color                        : COLOR;		// [RMS] added
	float4 tex							: TEXCOORD0;
	half3 eyeVec 						: TEXCOORD1;
	float4 tangentToWorldAndPackedData[3]: TEXCOORD2;    // [3x3:tangentToWorld | 1x3:viewDirForParallax or worldPos]
<<<<<<< HEAD
	float4 ambientOrLightmapUV			: TEXCOORD5;	// SH or Lightmap UVs
=======
	half4 ambientOrLightmapUV			: TEXCOORD5;	// SH or Lightmap UVs
>>>>>>> 156c5391

	#if UNITY_REQUIRE_FRAG_WORLDPOS && !UNITY_PACK_WORLDPOS_WITH_TANGENT
		float3 posWorld                     : TEXCOORD6;
	#endif

	UNITY_VERTEX_OUTPUT_STEREO
};

// [RMS] added color line
VertexOutputDeferred_f3VC vertDeferred_f3VC (VertexInput_f3VC v)
{
	UNITY_SETUP_INSTANCE_ID(v);
	VertexOutputDeferred_f3VC o;
	UNITY_INITIALIZE_OUTPUT(VertexOutputDeferred_f3VC, o);
	UNITY_INITIALIZE_VERTEX_OUTPUT_STEREO(o);

	float4 posWorld = mul(unity_ObjectToWorld, v.vertex);
	#if UNITY_REQUIRE_FRAG_WORLDPOS
	#if UNITY_PACK_WORLDPOS_WITH_TANGENT
		o.tangentToWorldAndPackedData[0].w = posWorld.x;
		o.tangentToWorldAndPackedData[1].w = posWorld.y;
		o.tangentToWorldAndPackedData[2].w = posWorld.z;
	#else
		o.posWorld = posWorld.xyz;
	#endif
	#endif
	o.pos = UnityObjectToClipPos(v.vertex);

	o.tex = TexCoords_f3VC(v);
	o.eyeVec = NormalizePerVertexNormal(posWorld.xyz - _WorldSpaceCameraPos);
	float3 normalWorld = UnityObjectToWorldNormal(v.normal);
	#ifdef _TANGENT_TO_WORLD
		float4 tangentWorld = float4(UnityObjectToWorldDir(v.tangent.xyz), v.tangent.w);

		float3x3 tangentToWorld = CreateTangentToWorldPerVertex(normalWorld, tangentWorld.xyz, tangentWorld.w);
		o.tangentToWorldAndPackedData[0].xyz = tangentToWorld[0];
		o.tangentToWorldAndPackedData[1].xyz = tangentToWorld[1];
		o.tangentToWorldAndPackedData[2].xyz = tangentToWorld[2];
	#else
		o.tangentToWorldAndPackedData[0].xyz = 0;
		o.tangentToWorldAndPackedData[1].xyz = 0;
		o.tangentToWorldAndPackedData[2].xyz = normalWorld;
	#endif

	o.ambientOrLightmapUV = 0;
	#ifdef LIGHTMAP_ON
		o.ambientOrLightmapUV.xy = v.uv1.xy * unity_LightmapST.xy + unity_LightmapST.zw;
	#elif UNITY_SHOULD_SAMPLE_SH
		o.ambientOrLightmapUV.rgb = ShadeSHPerVertex (normalWorld, o.ambientOrLightmapUV.rgb);
	#endif
	#ifdef DYNAMICLIGHTMAP_ON
		o.ambientOrLightmapUV.zw = v.uv2.xy * unity_DynamicLightmapST.xy + unity_DynamicLightmapST.zw;
	#endif
	
	#ifdef _PARALLAXMAP
		TANGENT_SPACE_ROTATION;
		half3 viewDirForParallax = mul (rotation, ObjSpaceViewDir(v.vertex));
		o.tangentToWorldAndPackedData[0].w = viewDirForParallax.x;
		o.tangentToWorldAndPackedData[1].w = viewDirForParallax.y;
		o.tangentToWorldAndPackedData[2].w = viewDirForParallax.z;
	#endif

	// [RMS] transfer color to output
	o.color = v.color;

	return o;
}


// [RMS] added lines to multiply color & alpha by input color i.color
void fragDeferred_f3VC (
	VertexOutputDeferred_f3VC i,
	out float4 outGBuffer0 : SV_Target0,
	out float4 outGBuffer1 : SV_Target1,
	out float4 outGBuffer2 : SV_Target2,
	out float4 outEmission : SV_Target3			// RT3: emission (rgb), --unused-- (a)
#if defined(SHADOWS_SHADOWMASK) && (UNITY_ALLOWED_MRT_COUNT > 4)
	,out float4 outShadowMask : SV_Target4       // RT4: shadowmask (rgba)
#endif
)
{
	#if (SHADER_TARGET < 30)
		outGBuffer0 = 1;
		outGBuffer1 = 1;
		outGBuffer2 = 0;
		outEmission = 0;
		#if defined(SHADOWS_SHADOWMASK) && (UNITY_ALLOWED_MRT_COUNT > 4)
		outShadowMask = 1;
		#endif
		return;
	#endif

	FRAGMENT_SETUP(s)

	// no analytic lights in this pass
	UnityLight dummyLight = DummyLight ();
	half atten = 1;

	// only GI
	half occlusion = Occlusion(i.tex.xy);
#if UNITY_ENABLE_REFLECTION_BUFFERS
	bool sampleReflectionsInDeferred = false;
#else
	bool sampleReflectionsInDeferred = true;
#endif


	UnityGI gi = FragmentGI (s, occlusion, i.ambientOrLightmapUV, atten, dummyLight, sampleReflectionsInDeferred);

	half3 emissiveColor = UNITY_BRDF_PBS (s.diffColor, s.specColor, s.oneMinusReflectivity, s.smoothness, s.normalWorld, -s.eyeVec, gi.light, gi.indirect).rgb;
	emissiveColor *= i.color;		// [RMS] multiply by color

	#ifdef _EMISSION
		emissiveColor += Emission (i.tex.xy);
	#endif

	#ifndef UNITY_HDR_ON
		emissiveColor.rgb = exp2(-emissiveColor.rgb);
	#endif

	UnityStandardData data;
	data.diffuseColor	= s.diffColor * i.color.rgb;		// [RMS] multiply by our color
	data.occlusion		= occlusion;		
	data.specularColor	= s.specColor * i.color.rgb;		// [RMS] multiply by our color
	data.smoothness		= s.smoothness;	
	data.normalWorld	= s.normalWorld;

	UnityStandardDataToGbuffer(data, outGBuffer0, outGBuffer1, outGBuffer2);

	// Emisive lighting buffer
	outEmission = float4(emissiveColor, 1);

	// Baked direct lighting occlusion if any
	#if defined(SHADOWS_SHADOWMASK) && (UNITY_ALLOWED_MRT_COUNT > 4)
	outShadowMask = UnityGetRawBakedOcclusions(i.ambientOrLightmapUV.xy, IN_WORLDPOS(i));
	#endif
}








#endif<|MERGE_RESOLUTION|>--- conflicted
+++ resolved
@@ -90,11 +90,7 @@
 	float4 tex							: TEXCOORD0;
 	half3 eyeVec 						: TEXCOORD1;
 	float4 tangentToWorldAndPackedData[3]    : TEXCOORD2;    // [3x3:tangentToWorld | 1x3:viewDirForParallax or worldPos]
-<<<<<<< HEAD
 	float4 ambientOrLightmapUV			: TEXCOORD5;	// SH or Lightmap UV
-=======
-	half4 ambientOrLightmapUV			: TEXCOORD5;	// SH or Lightmap UV
->>>>>>> 156c5391
 	UNITY_SHADOW_COORDS(6)
 	UNITY_FOG_COORDS(7)
 
@@ -218,11 +214,7 @@
 	float4 tex							: TEXCOORD0;
 	half3 eyeVec 						: TEXCOORD1;
 	float4 tangentToWorldAndPackedData[3]: TEXCOORD2;    // [3x3:tangentToWorld | 1x3:viewDirForParallax or worldPos]
-<<<<<<< HEAD
 	float4 ambientOrLightmapUV			: TEXCOORD5;	// SH or Lightmap UVs
-=======
-	half4 ambientOrLightmapUV			: TEXCOORD5;	// SH or Lightmap UVs
->>>>>>> 156c5391
 
 	#if UNITY_REQUIRE_FRAG_WORLDPOS && !UNITY_PACK_WORLDPOS_WITH_TANGENT
 		float3 posWorld                     : TEXCOORD6;
