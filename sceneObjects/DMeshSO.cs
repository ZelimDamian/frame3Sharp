﻿using System;
using System.Collections.Generic;
using g3;


namespace f3
{

    public delegate void DMeshChangedEventHandler(DMeshSO so);


    public enum GeometryEditTypes
    {
        ArbitraryEdit,
        VertexDeformation
    }


    /// <summary>
    /// SO wrapper around a DMesh3.
    /// 
    /// 
    /// </summary>
    public class DMeshSO : BaseSO, SpatialQueryableSO
    {
        protected fGameObject parentGO;


        DMesh3 mesh;
        object mesh_write_lock = new object();     // in some cases we would like to directly access internal Mesh from
                                                   // a background thread, to avoid making mesh copies. Functions that
                                                   // internally modify .mesh will lock this first.

        bool enable_spatial = true;
        DMeshAABBTree3 spatial;

        bool enable_shadows = true;

        public DMeshSO()
        {
        }

        public virtual DMeshSO Create(DMesh3 mesh, SOMaterial setMaterial)
        {
            AssignSOMaterial(setMaterial);       // need to do this to setup BaseSO material stack
            parentGO = GameObjectFactory.CreateParentGO(UniqueNames.GetNext("DMesh"));

            this.mesh = mesh;



            on_mesh_changed();
            validate_view_meshes();

            return this;
        }


        const int mesh_decomp_size_thresh = 500000;
        IViewMeshManager view_meshes = null;
        IViewMeshManager ViewMeshes {
            get {
                if ( view_meshes == null ) {
                    if (Mesh.TriangleCount > mesh_decomp_size_thresh)
                        view_meshes = new LinearDecompViewMeshManager(this) { MaxSubmeshSize = 128000 };
                    else
                        view_meshes = new TrivialViewMeshManager(this);
                }
                return view_meshes;
            }
        }
        void release_view_meshes()
        {
            if (view_meshes != null) {
                view_meshes.InvalidateViewMeshes();
                view_meshes.Dispose();
                view_meshes = null;
            }
        }
        void validate_view_meshes()
        {
            // if view meshes are invalid, and mesh is too big, create piecewise decomp panager
            if ( (view_meshes != null)
                && (view_meshes is TrivialViewMeshManager)
                && (view_meshes.AreMeshesValid == false) 
                && (Mesh.TriangleCount > mesh_decomp_size_thresh) ) {
                release_view_meshes();
            }
            ViewMeshes.ValidateViewMeshes();
        }



        // To reduce memory usage, when we disconnect a DMeshSO we can
        // discard temporary data structures. Also, when we destroy it,
        // it doesn't necessarily get GC'd right away (and if we make mistakes,
        // maybe never!). But we can manually free the mesh.
        override public void Connect(bool bRestore)
        {
            if ( bRestore ) {
                validate_view_meshes();
            }
        }
        override public void Disconnect(bool bDestroying)
        {
            this.spatial = null;
            release_view_meshes();
            if ( bDestroying ) {
                this.mesh = null;
            }
        }




        /// <summary>
        /// Event will be called whenever our internal mesh changes
        /// </summary>
        public event DMeshChangedEventHandler OnMeshModified;



        /// <summary>
        /// Direct access to internal mesh. Safe for reading. **DO NOT** modify this mesh
        /// unless you are very careful. Better alternatives: ReplaceMesh(), EditAndUpdateMesh().
        /// If those are not sufficient, please use AcquireDangerousMeshLockForEditing()
        /// </summary>
        public DMesh3 Mesh {
            get { return mesh; }
        }


        public DMeshAABBTree3 Spatial
        {
            get { validate_spatial(); return spatial; }
        }
        public bool EnableSpatial
        {
            get { return enable_spatial; }
            set { enable_spatial = value; }
        }


        override public void AssignSOMaterial(SOMaterial m)
        {
            base.AssignSOMaterial(m);
        }
        override public void PushOverrideMaterial(fMaterial m)
        {
            base.PushOverrideMaterial(m);
        }
        override public void PopOverrideMaterial()
        {
            base.PopOverrideMaterial();
        }




        /// <summary>
        /// This function returns an object that holds a lock on the .Mesh for writing.
        /// You should only call like this:
        /// 
        /// using (var danger = meshSO.AcquireDangerousMeshLockForEditing(editType)) {
        ///      ...do your thing to meshSO.Mesh
        /// }
        /// 
        /// This will safely lock the mesh so that background mesh-read threads are blocked.
        /// ***DO NOT*** hold onto this lock, or you will never be able to update the mesh again!
        /// </summary>
        public DangerousExternalLock AcquireDangerousMeshLockForEditing(GeometryEditTypes editType)
        {
            return DangerousExternalLock.Lock(mesh_write_lock, 
                () => { notify_mesh_edited(editType); } );
        }


        /// <summary>
        /// tell DMeshSO that you have modified .Mesh
        /// </summary>
        [System.Obsolete("This should no longer be used. Use EditAndUpdateMesh() or AcquireDangerousMeshLockForEditing()")]
        public void NotifyMeshEdited(bool bVertexDeformation = false)
        {
            notify_mesh_edited(bVertexDeformation ?
                GeometryEditTypes.VertexDeformation : GeometryEditTypes.ArbitraryEdit);
        }


        /// <summary>
        /// Change mesh under lock. This safely allows mesh edits to happen in concert
        /// with background threads reading from the mesh. 
        /// 
        /// Currently it is only safe to call this from the main thread!
        /// </summary>
        public void EditAndUpdateMesh(Action<DMesh3> EditF, GeometryEditTypes editType)
        {
            lock (mesh_write_lock) {
                EditF(mesh);
            }
            notify_mesh_edited(editType);
        }



        /// <summary>
        /// replace .Mesh with newMesh. By default, DMeshSO now "owns" this mesh.
        /// Will make copy instead if you pass bTakeOwnership=false 
        /// </summary>
        public void ReplaceMesh(DMesh3 newMesh, bool bTakeOwnership = true)
        {
            lock (mesh_write_lock) {
                if (bTakeOwnership)
                    this.mesh = newMesh;
                else
                    this.mesh = new DMesh3(newMesh);
            }

            on_mesh_changed();
            validate_view_meshes();
            post_mesh_modified();
        }

        /// <summary>
        /// replace vertex positions of internal .Mesh
        /// [TODO] This function is probably unnecessary...use NotifyMeshEdited(true) instead
        /// </summary>
        public void UpdateVertexPositions(Vector3f[] vPositions) {
            if (vPositions.Length < mesh.MaxVertexID)
                throw new Exception("DMeshSO.UpdateVertexPositions: not enough positions provided!");

            lock (mesh_write_lock) {
                foreach (int vid in mesh.VertexIndices())
                    mesh.SetVertex(vid, vPositions[vid]);
            }

            fast_mesh_update(false, false);
            post_mesh_modified();
        }

        /// <summary>
        /// Double version of UpdateVertexPositions
        /// </summary>
        public void UpdateVertexPositions(Vector3d[] vPositions) {
            if (vPositions.Length < mesh.MaxVertexID)
                throw new Exception("DMeshSO.UpdateVertexPositions: not enough positions provided!");

            lock (mesh_write_lock) {
                foreach (int vid in mesh.VertexIndices())
                    mesh.SetVertex(vid, vPositions[vid]);
            }

            fast_mesh_update(false, false);
            post_mesh_modified();
        }


        /// <summary>
        /// copy vertex positions from sourceMesh.
        /// [TODO] perhaps can refactor into a call to EditAndUpdateMesh() ?
        /// </summary>
        public void UpdateVertices(DMesh3 sourceMesh, bool bNormals = true, bool bColors = true)
        {
            if (sourceMesh.MaxVertexID != mesh.MaxVertexID)
                throw new Exception("DMeshSO.UpdateVertexPositions: not enough positions provided!");

            bNormals &= sourceMesh.HasVertexNormals;
            if (bNormals && mesh.HasVertexNormals == false)
                mesh.EnableVertexNormals(Vector3f.AxisY);
            bColors &= sourceMesh.HasVertexColors;
            if (bColors && mesh.HasVertexColors == false)
                mesh.EnableVertexColors(Colorf.White);

            lock (mesh_write_lock) {
                foreach (int vid in mesh.VertexIndices()) {
                    Vector3d sourceV = sourceMesh.GetVertex(vid);
                    mesh.SetVertex(vid, sourceV);
                    if (bNormals) {
                        Vector3f sourceN = sourceMesh.GetVertexNormal(vid);
                        mesh.SetVertexNormal(vid, sourceN);
                    }
                    if ( bColors ) {
                        Vector3f sourceC = sourceMesh.GetVertexColor(vid);
                        mesh.SetVertexColor(vid, sourceC);
                    }
                }
            }

            fast_mesh_update(bNormals, bColors);
            post_mesh_modified();
        }



        // fast update of view meshes for vertex deformations/changes
        void fast_mesh_update(bool bNormals, bool bColors) {
            ViewMeshes.FastUpdateVertices(bNormals, bColors);
            on_mesh_changed(true, false);
            validate_view_meshes();
        }


        /// <summary>
        /// Run ReadMeshF() and return result. This function write-locks the mesh
        /// around the call to ReadMeshF, so you can call this from a background thread.
        /// If ReadMeshF throws an Exception, the Exception is returned.
        /// </summary>
        public object SafeMeshRead(Func<DMesh3, object> ReadMeshF)
        {
            object result = null;
            lock (mesh_write_lock) {
                try {
                    result = ReadMeshF(mesh);
                } catch (Exception e) {
                    result = e;
                }
            }
            return result;
        }





        //
        // internals
        // 

        public void notify_mesh_edited(GeometryEditTypes editType)
        {
            if (editType == GeometryEditTypes.VertexDeformation) {
                fast_mesh_update(true, true);
            } else {
                on_mesh_changed();
                validate_view_meshes();
            }
            post_mesh_modified();
        }

        void on_mesh_changed(bool bInvalidateSpatial = true, bool bInvalidateDecomp = true)
        {
            if (bInvalidateSpatial) 
                spatial = null;

            // discard existing mesh GOs
            if (bInvalidateDecomp) {
                ViewMeshes.InvalidateViewMeshes();
            }
        }

        void validate_spatial()
        {
            if ( enable_spatial && spatial == null ) {
                spatial = new DMeshAABBTree3(mesh);
                spatial.Build();
            }
        }

        void post_mesh_modified()
        {
            var tmp = OnMeshModified;
            if (tmp != null)
                tmp(this);
        }



        //
        // SceneObject impl
        //
        override public fGameObject RootGameObject
        {
            get { return parentGO; }
        }

        override public string Name
        {
            get { return parentGO.GetName(); }
            set { parentGO.SetName(value); }
        }

        override public SOType Type { get { return SOTypes.DMesh; } }

        public override bool IsSurface {
            get { return true; }
        }

        /// <summary>
        /// Duplicate this DMeshSO. This will properly instantiate subtypes of DMeshSO,
        /// but will not copy an data members you add...
        /// </summary>
        override public SceneObject Duplicate()
        {
            DMeshSO copy = (DMeshSO)Activator.CreateInstance(this.GetType());
            duplicate_to(copy);
            return copy;
        }

        /// <summary>
        /// explicitly duplicate to any subtype of DMeshSO
        /// </summary>
        virtual public T DuplicateSubtype<T>() where T: DMeshSO, new()
        {
            T copy = new T();
            duplicate_to(copy);
            return copy;
        }

        /// <summary>
        /// called internally by Duplicate() and DuplicateSubtype(), 
        /// override to add things you want to duplicate
        /// </summary>
        protected virtual void duplicate_to(DMeshSO copy) {
            DMesh3 copyMesh = new DMesh3(mesh);
            copy.Create(copyMesh, this.GetAssignedSOMaterial());
            copy.SetLocalFrame(
                this.GetLocalFrame(CoordSpace.ObjectCoords), CoordSpace.ObjectCoords);
            copy.SetLocalScale(this.GetLocalScale());
            copy.enable_shadows = this.enable_shadows;
            copy.enable_spatial = this.enable_spatial;
        }



        // [RMS] this is not a good name...
        override public AxisAlignedBox3f GetLocalBoundingBox()
        {
            return (AxisAlignedBox3f)mesh.CachedBounds;
        }

        public override bool ShadowsEnabled {
            get { return enable_shadows; }
        }
        override public void DisableShadows() {
            enable_shadows = false;
            MaterialUtil.DisableShadows(parentGO, true, true, true);
        }
        public virtual void SetShadowsEnabled(bool enabled)
        {
            if ( enabled != enable_shadows ) {
                if ( enabled ) {
                    enable_shadows = true;
                    MaterialUtil.EnableShadows(parentGO, true, true, true);
                } else {
                    enable_shadows = false;
                    MaterialUtil.DisableShadows(parentGO, true, true, true);
                }
            }
        }

        override public void SetLayer(int nLayer) {
            parentGO.SetLayer(nLayer);
            base.SetLayer(nLayer);
        }


        /// <summary>
        /// Set the position of the object frame for this SO without moving the mesh in the scene.
        /// The input frame is the new object frame. So, this is a frame "in scene coordinates" unless
        /// this object has a parent SceneObject (ie is not a child of Scene directly). In that case
        /// the frame needs to be specified relative to that SO. An easy way to do this is to via
        ///   obj_pivot = GetLocalFrame(Object).FromFrame( SceneTransforms.SceneToObject(pivot_in_scene) )
        /// TODO: specify frame coordpace as input argument?
        /// </summary>
        public void RepositionPivot(Frame3f objFrame)
        {
            //if (Parent is FScene == false)
            //    throw new NotSupportedException("DMeshSO.RepositionMeshFrame: have not tested this!");

            Frame3f curFrame = this.GetLocalFrame(CoordSpace.ObjectCoords);
            bool bNormals = mesh.HasVertexNormals;

            // map vertices to new frame
            foreach (int vid in mesh.VertexIndices()) {
                Vector3f v = (Vector3f)mesh.GetVertex(vid);
                v = curFrame.FromFrameP(ref v); 
                v = objFrame.ToFrameP(ref v);
                mesh.SetVertex(vid, v);

                if ( bNormals ) {
                    Vector3f n = mesh.GetVertexNormal(vid);
                    n = curFrame.FromFrameV(ref n);
                    n = objFrame.ToFrameV(ref n);
                    mesh.SetVertexNormal(vid, n);
                }
            }

            // set new object frame
            SetLocalFrame(objFrame, CoordSpace.ObjectCoords);

            fast_mesh_update(bNormals, false);
            post_mesh_modified();
        }




        /// <summary>
        /// Find intersection of *WORLD* ray with Mesh
        /// </summary>
        override public bool FindRayIntersection(Ray3f rayW, out SORayHit hit)
        {
            hit = null;
            if (enable_spatial == false)
                return false;

            validate_spatial();

            // convert ray to local
            FScene scene = this.GetScene();
            Ray3f rayS = scene.ToSceneRay(rayW);
            Ray3d local_ray = SceneTransforms.SceneToObject(this, rayS);

            int hit_tid = spatial.FindNearestHitTriangle(local_ray);
            if (hit_tid != DMesh3.InvalidID) {
                IntrRay3Triangle3 intr = MeshQueries.TriangleIntersection(mesh, hit_tid, local_ray);

<<<<<<< HEAD
                if (intr == null)
                {
                    DebugUtil.Error("Spatial needs to be rebuilt!");
                    return false;
                }

                Frame3f hitF = new Frame3f(local_ray.PointAt(intr.RayParameter), mesh.GetTriNormal(hit_tid));
                hitF = SceneTransforms.TransformTo(hitF, this, CoordSpace.ObjectCoords, CoordSpace.WorldCoords);
=======
                Vector3f hitPos = (Vector3f)local_ray.PointAt(intr.RayParameter);
                hitPos = SceneTransforms.ObjectToSceneP(this, hitPos);
                hitPos = scene.ToWorldP(hitPos);

                Vector3f hitNormal = (Vector3f)mesh.GetTriNormal(hit_tid);
                hitNormal = SceneTransforms.ObjectToSceneN(this, hitNormal);
                hitNormal = scene.ToWorldN(hitNormal);
>>>>>>> 156c5391

                hit = new SORayHit();
                hit.hitPos = hitPos;
                hit.hitNormal = hitNormal;
                hit.hitIndex = hit_tid;
                hit.fHitDist = hit.hitPos.Distance(rayW.Origin);    // simpler than transforming!
                hit.hitGO = RootGameObject;
                hit.hitSO = this;
                return true;
            }
            return false;
        }



        // SpatialQueryableSO impl

        public virtual bool SupportsNearestQuery { get { return enable_spatial; } }
        public virtual bool FindNearest(Vector3d point, double maxDist, out SORayHit nearest, CoordSpace eInCoords)
        {
            nearest = null;
            if (enable_spatial == false)
                return false;

            validate_spatial();

            // convert to local
            Vector3f local_pt = SceneTransforms.TransformTo((Vector3f)point, this, eInCoords, CoordSpace.ObjectCoords);

            if (mesh.CachedBounds.Distance(local_pt) > maxDist)
                return false;

            int tid = spatial.FindNearestTriangle(local_pt);
            if (tid != DMesh3.InvalidID) {
                DistPoint3Triangle3 dist = MeshQueries.TriangleDistance(mesh, tid, local_pt);

                nearest = new SORayHit();
                nearest.fHitDist = (float)Math.Sqrt(dist.DistanceSquared);

                Frame3f f_local = new Frame3f(dist.TriangleClosest, mesh.GetTriNormal(tid));
                Frame3f f = SceneTransforms.TransformTo(f_local, this, CoordSpace.ObjectCoords, eInCoords);

                nearest.hitPos = f.Origin;
                nearest.hitNormal = f.Z;
                nearest.hitGO = RootGameObject;
                nearest.hitSO = this;
                return true;
            }
            return false;
        }

    }
}<|MERGE_RESOLUTION|>--- conflicted
+++ resolved
@@ -514,16 +514,6 @@
             if (hit_tid != DMesh3.InvalidID) {
                 IntrRay3Triangle3 intr = MeshQueries.TriangleIntersection(mesh, hit_tid, local_ray);
 
-<<<<<<< HEAD
-                if (intr == null)
-                {
-                    DebugUtil.Error("Spatial needs to be rebuilt!");
-                    return false;
-                }
-
-                Frame3f hitF = new Frame3f(local_ray.PointAt(intr.RayParameter), mesh.GetTriNormal(hit_tid));
-                hitF = SceneTransforms.TransformTo(hitF, this, CoordSpace.ObjectCoords, CoordSpace.WorldCoords);
-=======
                 Vector3f hitPos = (Vector3f)local_ray.PointAt(intr.RayParameter);
                 hitPos = SceneTransforms.ObjectToSceneP(this, hitPos);
                 hitPos = scene.ToWorldP(hitPos);
@@ -531,7 +521,6 @@
                 Vector3f hitNormal = (Vector3f)mesh.GetTriNormal(hit_tid);
                 hitNormal = SceneTransforms.ObjectToSceneN(this, hitNormal);
                 hitNormal = scene.ToWorldN(hitNormal);
->>>>>>> 156c5391
 
                 hit = new SORayHit();
                 hit.hitPos = hitPos;
